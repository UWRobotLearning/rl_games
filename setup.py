"""Setup script for rl_games"""

import sys
import os
import pathlib

from setuptools import setup, find_packages
# The directory containing this file
HERE = pathlib.Path(__file__).parent

# The text of the README file
README = (HERE / "README.md").read_text()
print(find_packages())

setup(name='rl-games',
      long_description=README,
      long_description_content_type="text/markdown",
      url="https://github.com/Denys88/rl_games",
      #packages=[package for package in find_packages() if package.startswith('rl_games')],
      packages = ['.','rl_games','docs'],
      package_data={'rl_games':['*','*/*','*/*/*'],'docs':['*','*/*','*/*/*'],},
<<<<<<< HEAD
      version='1.3.0',
=======
      version='1.3.1',
>>>>>>> 979473eb
      author='Denys Makoviichuk, Viktor Makoviichuk',
      author_email='trrrrr97@gmail.com, victor.makoviychuk@gmail.com',
      license="MIT",
      classifiers=[
            "License :: OSI Approved :: MIT License",
            "Programming Language :: Python :: 3",
            "Programming Language :: Python :: 3.7",
      ],
      #packages=["rlg"],
      include_package_data=True,
      install_requires=[
            # this setup is only for pytorch
            # 
            'gym>=0.17.2',
            # 'gym[atari]',
            # 'gym[box2d]',
            'torch>=1.7.0',
            'numpy>=1.16.0',
            'ray>=1.1.0',
            'tensorboard>=1.14.0',
            'tensorboardX>=1.6',
            'setproctitle',
            'psutil',
            'pyyaml'
            # Optional dependencies
            # 'opencv-python>=4.1.0.25',
            # 'tensorflow-gpu==1.14.0',
            # 'gym-super-mario-bros==7.1.6',
            # 'pybullet>=2.5.0',
            # 'smac',
            # 'dm_control',
            # 'dm2gym',
      ],
      )<|MERGE_RESOLUTION|>--- conflicted
+++ resolved
@@ -19,11 +19,7 @@
       #packages=[package for package in find_packages() if package.startswith('rl_games')],
       packages = ['.','rl_games','docs'],
       package_data={'rl_games':['*','*/*','*/*/*'],'docs':['*','*/*','*/*/*'],},
-<<<<<<< HEAD
-      version='1.3.0',
-=======
       version='1.3.1',
->>>>>>> 979473eb
       author='Denys Makoviichuk, Viktor Makoviichuk',
       author_email='trrrrr97@gmail.com, victor.makoviychuk@gmail.com',
       license="MIT",
