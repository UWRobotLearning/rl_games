import numpy as np
import argparse
import copy
import yaml
<<<<<<< HEAD

=======
>>>>>>> ffe169d5

'''from rl_games import algos_torch
from rl_games.common import object_factory
from rl_games.common import env_configurations
from rl_games.common import experiment
from rl_games.common import tr_helpers'''


if __name__ == '__main__':
    ap = argparse.ArgumentParser()
    ap.add_argument("-tf", "--tf", required=False, help="run tensorflow runner", action='store_true')
    ap.add_argument("-t", "--train", required=False, help="train network", action='store_true')
    ap.add_argument("-p", "--play", required=False, help="play network", action='store_true')
    ap.add_argument("-c", "--checkpoint", required=False, help="path to checkpoint")
    ap.add_argument("-f", "--file", required=True, help="path to config")

    args = vars(ap.parse_args())
    config_name = args['file']
    print('Loading config: ', config_name)
    with open(config_name, 'r') as stream:
        config = yaml.safe_load(stream)

        if args['tf']:
            from rl_games.tf14_runner import Runner
        else:
            from rl_games.torch_runner import Runner

        runner = Runner()
        try:
            runner.load(config)
        except yaml.YAMLError as exc:
            print(exc)
    
    runner.reset()
    runner.run(args)
        <|MERGE_RESOLUTION|>--- conflicted
+++ resolved
@@ -2,10 +2,6 @@
 import argparse
 import copy
 import yaml
-<<<<<<< HEAD
-
-=======
->>>>>>> ffe169d5
 
 '''from rl_games import algos_torch
 from rl_games.common import object_factory
