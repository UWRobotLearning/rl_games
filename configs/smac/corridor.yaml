--- conflicted
+++ resolved
@@ -6,11 +6,7 @@
     name: discrete_a2c
 
   load_checkpoint: False
-<<<<<<< HEAD
-  load_path: 'nn/2c_vs_64zgsmac_cnn'
-=======
   load_path: 'nn/corridor_cnn'
->>>>>>> df67109b
 
   network:
     name: actor_critic
