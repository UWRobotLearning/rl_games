from rl_games.common import a2c_common
from rl_games.algos_torch import torch_ext

from rl_games.algos_torch.running_mean_std import RunningMeanStd
from rl_games.algos_torch import central_value, rnd_curiosity

from torch import optim
import torch 
from torch import nn
import numpy as np


class A2CAgent(a2c_common.ContinuousA2CBase):
    def __init__(self, base_name, config):
        a2c_common.ContinuousA2CBase.__init__(self, base_name, config)
        obs_shape = torch_ext.shape_whc_to_cwh(self.state_shape)
        config = {
            'actions_num' : self.actions_num,
            'input_shape' : obs_shape,
            'num_seqs' : self.num_actors * self.num_agents
        } 
        self.model = self.network.build(config)
        self.model.cuda()
        self.states = None

        self.init_rnn_from_model(self.model)
        self.last_lr = float(self.last_lr)

        self.optimizer = optim.Adam(self.model.parameters(), float(self.last_lr))
        #self.optimizer = torch_ext.RangerQH(self.model.parameters(), float(self.last_lr))

        if self.normalize_input:
            self.running_mean_std = RunningMeanStd(obs_shape).cuda()
        if self.has_curiosity:
            self.rnd_curiosity = rnd_curiosity.RNDCuriosityTrain(torch_ext.shape_whc_to_cwh(self.state_shape), self.curiosity_config['network'], 
                                    self.curiosity_config, self.writer, lambda obs: self._preproc_obs(obs))
    def update_epoch(self):
        self.epoch_num += 1
        return self.epoch_num

    def save(self, fn):
        state = {'epoch': self.epoch_num, 'model': self.model.state_dict(),
                'optimizer': self.optimizer.state_dict()}
        if self.normalize_input:
            state['running_mean_std'] = self.running_mean_std.state_dict()
        if self.has_curiosity:
            state['rnd_nets'] = self.rnd_curiosity.state_dict()
        torch_ext.save_scheckpoint(fn, state)

    def restore(self, fn):
        checkpoint = torch_ext.load_checkpoint(fn)
        self.epoch_num = checkpoint['epoch']
        self.model.load_state_dict(checkpoint['model'])

        if self.normalize_input:
            self.running_mean_std.load_state_dict(checkpoint['running_mean_std'])
        if self.has_curiosity:
            self.rnd_curiosity.load_state_dict(checkpoint['rnd_nets'])
            for state in self.rnd_curiosity.optimizer.state.values():
                for k, v in state.items():
                    if isinstance(v, torch.Tensor):
                        state[k] = v.cuda()

        self.optimizer.load_state_dict(checkpoint['optimizer'])
        for state in self.optimizer.state.values():
            for k, v in state.items():
                if isinstance(v, torch.Tensor):
                    state[k] = v.cuda()

    def get_masked_action_values(self, obs, action_masks):
        assert False

    def set_eval(self):
        self.model.eval()
        if self.normalize_input:
            self.running_mean_std.eval()

    def set_train(self):
        self.model.train()
        if self.normalize_input:
            self.running_mean_std.train()

    def get_action_values(self, obs):
        self.set_eval()
        obs = self._preproc_obs(obs)

        input_dict = {
            'is_train': False,
            'prev_actions': None, 
            'obs' : obs,
            'rnn_states' : self.states
        }
        with torch.no_grad():
            neglogp, value, action, mu, sigma, states = self.model(input_dict)
        return action.detach(), \
                value.detach().cpu(), \
                neglogp.detach(), \
                mu.detach(), \
                sigma.detach(), \
                states

    def get_values(self, obs):
        obs = self._preproc_obs(obs)
        self.model.eval()
        input_dict = {
            'is_train': False,
            'prev_actions': None, 
            'obs' : obs,
            'rnn_states' : self.states
        }
        with torch.no_grad():
            neglogp, value, action, mu, sigma, states = self.model(input_dict)
        return value.cpu().detach()

    def get_weights(self):
        return torch.nn.utils.parameters_to_vector(self.model.parameters())
    
    def set_weights(self, weights):
        torch.nn.utils.vector_to_parameters(weights, self.model.parameters())

    def get_intrinsic_reward(self, obs):
        return self.rnd_curiosity.get_loss(obs)

    def train_intrinsic_reward(self, dict):
        obs = dict['obs']
        self.rnd_curiosity.train(obs)

    def train_actor_critic(self, input_dict):
        self.set_train()

        value_preds_batch = input_dict['old_values']
        old_action_log_probs_batch = input_dict['old_logp_actions']
        advantage = input_dict['advantages']
        old_mu_batch = input_dict['mu']
        old_sigma_batch = input_dict['sigma']
        return_batch = input_dict['returns']
        actions_batch = input_dict['actions']
        obs_batch = input_dict['obs']
        obs_batch = self._preproc_obs(obs_batch)

        lr = self.last_lr
        kl = 1.0
        lr_mul = 1.0
        curr_e_clip = lr_mul * self.e_clip

        batch_dict = {
            'is_train': True,
            'prev_actions': actions_batch, 
            'obs' : obs_batch,
        }


        if self.is_rnn:
            rnn_masks = input_dict['rnn_masks']
            batch_dict['rnn_states'] = input_dict['rnn_states']
            batch_dict['seq_length'] = self.seq_len

        action_log_probs, values, entropy, mu, sigma,_ = self.model(batch_dict)

        if self.ppo:
            ratio = torch.exp(old_action_log_probs_batch - action_log_probs)
            surr1 = ratio * advantage
            surr2 = torch.clamp(ratio, 1.0 - curr_e_clip,
                                1.0 + curr_e_clip) * advantage
            a_loss = torch.max(-surr1, -surr2)
        else:
            a_loss = (action_log_probs * advantage)

        values = torch.squeeze(values)
        if self.clip_value:
            value_pred_clipped = value_preds_batch + \
                (values - value_preds_batch).clamp(-curr_e_clip, curr_e_clip)
            value_losses = (values - return_batch)**2
            value_losses_clipped = (value_pred_clipped - return_batch)**2
            c_loss = torch.max(value_losses,
                                         value_losses_clipped)
        else:
            c_loss = (return_batch - values)**2
        
        if self.has_curiosity:
            c_loss = c_loss.sum(dim=1)
        else:
            c_loss = c_loss


        if self.bounds_loss_coef is not None:
            soft_bound = 1.1
            mu_loss_high = torch.clamp_max(mu - soft_bound, 0.0)**2
            mu_loss_low = torch.clamp_max(-mu + soft_bound, 0.0)**2
            b_loss = (mu_loss_low + mu_loss_high).sum(axis=-1)
        else:
            b_loss = 0

<<<<<<< HEAD
=======
        if self.is_rnn:
            sum_mask = rnn_masks.sum()
            a_loss = (a_loss * rnn_masks).sum() / sum_mask
            c_loss = (c_loss * rnn_masks).sum() / sum_mask
            entropy = (entropy * rnn_masks).sum() / sum_mask
            b_loss = (b_loss * rnn_masks).sum() / sum_mask
        else:
            a_loss = a_loss.mean()
            c_loss = c_loss.mean()
            entropy = entropy.mean()
            b_loss = torch.mean(b_loss)


>>>>>>> 7522c22a
        loss = a_loss + 0.5 * c_loss * self.critic_coef - entropy * self.entropy_coef + b_loss * self.bounds_loss_coef
        self.optimizer.zero_grad()
        loss.backward()
        nn.utils.clip_grad_norm_(self.model.parameters(), self.grad_norm)
        self.optimizer.step()

        with torch.no_grad():
            reduce_kl = not self.is_rnn
            kl_dist = torch_ext.policy_kl(mu.detach(), sigma.detach(), old_mu_batch, old_sigma_batch, reduce_kl)
            if self.is_rnn:
                kl_dist = (kl_dist * rnn_masks).sum() / sum_mask
            kl_dist = kl_dist.item()
            if self.is_adaptive_lr:
                if kl_dist > (2.0 * self.lr_threshold):
                    self.last_lr = max(self.last_lr / 1.5, 1e-6)
                if kl_dist < (0.5 * self.lr_threshold):
                    self.last_lr = min(self.last_lr * 1.5, 1e-2)        
            
        for param_group in self.optimizer.param_groups:
            param_group['lr'] = self.last_lr

        return a_loss.item(), c_loss.item(), entropy.item(), \
            kl_dist, self.last_lr, lr_mul, \
            mu.detach(), sigma.detach(), b_loss.item()<|MERGE_RESOLUTION|>--- conflicted
+++ resolved
@@ -191,8 +191,6 @@
         else:
             b_loss = 0
 
-<<<<<<< HEAD
-=======
         if self.is_rnn:
             sum_mask = rnn_masks.sum()
             a_loss = (a_loss * rnn_masks).sum() / sum_mask
@@ -205,8 +203,6 @@
             entropy = entropy.mean()
             b_loss = torch.mean(b_loss)
 
-
->>>>>>> 7522c22a
         loss = a_loss + 0.5 * c_loss * self.critic_coef - entropy * self.entropy_coef + b_loss * self.bounds_loss_coef
         self.optimizer.zero_grad()
         loss.backward()
