--- conflicted
+++ resolved
@@ -75,7 +75,7 @@
         if self.normalize_input:
             self.running_mean_std.load_state_dict(checkpoint['running_mean_std'])
         if self.use_assymetric_critic:
-            # todo
+            self.central_value.load_state_dict(checkpoint['assymetric_vf_nets'])
             pass
         if self.has_curiosity:
             self.rnd_curiosity.load_state_dict(checkpoint['rnd_nets'])
@@ -201,12 +201,10 @@
         else:
             a_loss = a_loss.mean()
             c_loss = c_loss.mean()
-<<<<<<< HEAD
-        loss = a_loss + 0.5 * c_loss * self.critic_coef - entropy * self.entropy_coef
-=======
             entropy = entropy.mean()
+
         loss = a_loss + 0.5 *c_loss * self.critic_coef - entropy * self.entropy_coef
->>>>>>> 7522c22a
+
 
         self.optimizer.zero_grad()
         loss.backward()
